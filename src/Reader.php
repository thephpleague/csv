--- conflicted
+++ resolved
@@ -189,32 +189,24 @@
     }
 
     /**
-<<<<<<< HEAD
      * @return Iterator<array-key, array<string|null>>
-=======
+     */
+    public function getIterator(): Iterator
+    {
+        return $this->getRecords();
+    }
+
+    public function jsonSerialize(): array
+    {
+        return iterator_to_array($this->getRecords(), false);
+    }
+
+    /**
+     * @param array<string> $header
+     *
+     * @throws Exception
+     *
      * @return Iterator<array<string|null>>
->>>>>>> 607efb47
-     */
-    public function getIterator(): Iterator
-    {
-        return $this->getRecords();
-    }
-
-    public function jsonSerialize(): array
-    {
-        return iterator_to_array($this->getRecords(), false);
-    }
-
-    /**
-<<<<<<< HEAD
-     * @param array<string> $header
-     *
-     * @throws Exception
-     *
-     * @return Iterator<array<string|null>>
-=======
-     * @return Iterator<array-key, array<string|null>>
->>>>>>> 607efb47
      */
     public function getRecords(array $header = []): Iterator
     {
