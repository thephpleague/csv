<?php

/**
 * League.Csv (https://csv.thephpleague.com)
 *
 * (c) Ignace Nyamagana Butera <nyamsprod@gmail.com>
 *
 * For the full copyright and license information, please view the LICENSE
 * file that was distributed with this source code.
 */

declare(strict_types=1);

namespace League\Csv\Serializer;

use ReflectionParameter;
use ReflectionProperty;

/**
 * @implements TypeCasting<?string>
 */
final class CastToString implements TypeCasting
{
    private readonly bool $isNullable;
    private readonly Type $type;
    private ?string $default = null;

    public function __construct(ReflectionProperty|ReflectionParameter $reflectionProperty)
    {
        [$this->type, $this->isNullable] = $this->init($reflectionProperty);
    }

    public function setOptions(?string $default = null): void
    {
        $this->default = $default;
    }

    /**
     * @throws TypeCastingFailed
     */
    public function toVariable(mixed $value): ?string
    {
        $returnedValue = match(true) {
<<<<<<< HEAD
            is_string($value) => $value,
=======
            $value instanceof Stringable,
            is_string($value) => (string) $value,
>>>>>>> c04f28fd
            $this->isNullable => $this->default,
            default => throw TypeCastingFailed::dueToNotNullableType($this->type->value),
        };

        return match (true) {
            Type::Null->equals($this->type) && null !== $returnedValue => throw TypeCastingFailed::dueToInvalidValue(match (true) {
                null === $value => 'null',
                '' === $value => 'empty string',
                default => $value,
            }, $this->type->value),
            default => $returnedValue,
        };
    }

    /**
     * @return array{0:Type, 1:bool}
     */
    private function init(ReflectionProperty|ReflectionParameter $reflectionProperty): array
    {
        if (null === $reflectionProperty->getType()) {
            return [Type::Mixed, true];
        }

        $type = null;
        $isNullable = false;
        foreach (Type::list($reflectionProperty) as $found) {
            if (!$isNullable && $found[1]->allowsNull()) {
                $isNullable = true;
            }

            if (null === $type && $found[0]->isOneOf(Type::String, Type::Mixed, Type::Null)) {
                $type = $found;
            }
        }

        if (null === $type) {
            throw throw MappingFailed::dueToTypeCastingUnsupportedType($reflectionProperty, $this, 'string', 'mixed', 'null');
        }

        return [$type[0], $isNullable];
    }
}<|MERGE_RESOLUTION|>--- conflicted
+++ resolved
@@ -41,12 +41,7 @@
     public function toVariable(mixed $value): ?string
     {
         $returnedValue = match(true) {
-<<<<<<< HEAD
-            is_string($value) => $value,
-=======
-            $value instanceof Stringable,
             is_string($value) => (string) $value,
->>>>>>> c04f28fd
             $this->isNullable => $this->default,
             default => throw TypeCastingFailed::dueToNotNullableType($this->type->value),
         };
