--- conflicted
+++ resolved
@@ -68,34 +68,9 @@
      */
     protected function execute(Iterator $iterator, callable $callable = null)
     {
-<<<<<<< HEAD
-        if ($this->filter) {
-            $iterator = new CallbackFilterIterator($iterator, $this->filter);
-            $this->filter = null;
-        }
-
-        if ($this->sortBy) {
-            $res = new ArrayObject(iterator_to_array($iterator, false));
-            $res->uasort($this->sortBy);
-            $iterator = $res->getIterator();
-            unset($res);
-            $this->sortBy = null;
-        }
-
-        $offset = $this->offset;
-        $limit = -1;
-        if ($this->limit > 0) {
-            $limit = $this->limit;
-        }
-        $this->limit = -1;
-        $this->offset = 0;
-
-        $iterator = new LimitIterator($iterator, $offset, $limit);
-=======
         $iterator = $this->applyFilter($iterator);
         $iterator = $this->applySortBy($iterator);
         $iterator = $this->applyInterval($iterator);
->>>>>>> 038e5663
         if (! is_null($callable)) {
             $iterator = new MapIterator($iterator, $callable);
         }
