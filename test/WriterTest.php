--- conflicted
+++ resolved
@@ -44,17 +44,10 @@
      */
     public function testSetterGetterNullBehavior()
     {
-<<<<<<< HEAD
         $this->csv->setNullHandlingMode(Writer::NULL_AS_SKIP_CELL);
         $this->assertSame(Writer::NULL_AS_SKIP_CELL, $this->csv->getNullHandlingMode());
 
         $this->csv->setNullHandlingMode(23);
-=======
-        $this->csv->setNullHandling(Writer::NULL_AS_SKIP_CELL);
-        $this->assertSame(Writer::NULL_AS_SKIP_CELL, $this->csv->getNullHandling());
-
-        $this->csv->setNullHandling(23);
->>>>>>> a2a0cd98
     }
 
     public function testInsertNullToSkipCell()
@@ -64,11 +57,8 @@
             'john,doe,john.doe@example.com',
             ['john', null, 'john.doe@example.com'],
         ];
-<<<<<<< HEAD
+
         $this->csv->setNullHandlingMode(Writer::NULL_AS_SKIP_CELL);
-=======
-        $this->csv->setNullHandling(Writer::NULL_AS_SKIP_CELL);
->>>>>>> a2a0cd98
         foreach ($expected as $row) {
             $this->csv->insertOne($row);
         }
@@ -85,11 +75,7 @@
             'john,doe,john.doe@example.com',
             ['john', null, 'john.doe@example.com'],
         ];
-<<<<<<< HEAD
         $this->csv->setNullHandlingMode(Writer::NULL_AS_EMPTY);
-=======
-        $this->csv->setNullHandling(Writer::NULL_AS_EMPTY);
->>>>>>> a2a0cd98
         foreach ($expected as $row) {
             $this->csv->insertOne($row);
         }
